import {
  PropsWithChildren,
  ReactNode,
  useEffect,
  useRef,
  useState,
} from 'react';
import { Button, Popover } from 'react-aria-components';
import styled from 'styled-components';

import { BoxProps } from './Box';

const StyledPopover = styled(Popover)`
  background-color: white;
  border-radius: 4px;
  box-shadow: 1px 1px 5px rgba(0, 0, 0, 0.1);
  border: 1px solid #dddddd;
  transition: opacity 0.2s ease-in-out;
`;

interface StyledButtonProps {
  $css?: BoxProps['$css'];
}
const StyledButton = styled(Button)<StyledButtonProps>`
  cursor: pointer;
  border: none;
  background: none;
  outline: none;
  transition: all 0.2s ease-in-out;
  font-family: Marianne, Arial, serif;
  font-weight: 500;
  font-size: 0.938rem;
  padding: 0;
  text-wrap: nowrap;
<<<<<<< HEAD
  &:focus-within {
    outline: 2px solid #007bff;
  }
=======
  ${({ $css }) => $css};
>>>>>>> 54a75bc3
`;

export interface DropButtonProps {
  button: ReactNode;
  buttonCss?: BoxProps['$css'];
  isOpen?: boolean;
  onOpenChange?: (isOpen: boolean) => void;
  label?: string;
}

export const DropButton = ({
  button,
  buttonCss,
  isOpen = false,
  onOpenChange,
  children,
  label,
}: PropsWithChildren<DropButtonProps>) => {
  const [isLocalOpen, setIsLocalOpen] = useState(isOpen);

  const triggerRef = useRef<HTMLButtonElement>(null);
  const firstFocusableRef = useRef<HTMLButtonElement>(null);

  useEffect(() => {
    if (isLocalOpen && firstFocusableRef.current) {
      firstFocusableRef.current.focus();
    }
  }, [isLocalOpen]);

  const onOpenChangeHandler = (isOpen: boolean) => {
    setIsLocalOpen(isOpen);
    onOpenChange?.(isOpen);
  };

  return (
    <>
      <StyledButton
        ref={triggerRef}
        onPress={() => onOpenChangeHandler(true)}
        aria-label={label}
        $css={buttonCss}
      >
        {button}
      </StyledButton>

      <StyledPopover
        triggerRef={triggerRef}
        isOpen={isLocalOpen}
        onOpenChange={onOpenChangeHandler}
      >
        {children}
      </StyledPopover>
    </>
  );
};<|MERGE_RESOLUTION|>--- conflicted
+++ resolved
@@ -32,13 +32,10 @@
   font-size: 0.938rem;
   padding: 0;
   text-wrap: nowrap;
-<<<<<<< HEAD
   &:focus-within {
     outline: 2px solid #007bff;
   }
-=======
   ${({ $css }) => $css};
->>>>>>> 54a75bc3
 `;
 
 export interface DropButtonProps {
