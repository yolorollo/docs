import { useTranslation } from 'react-i18next';
import { css } from 'styled-components';

import IconDocs from '@/assets/icons/icon-docs.svg';
import { Box, StyledLink } from '@/components/';
import { useCunninghamTheme } from '@/cunningham';
import { ButtonLogin } from '@/features/auth';
import { LanguagePicker } from '@/features/language';
import { useResponsiveStore } from '@/stores';

import { HEADER_HEIGHT } from '../conf';

import { ButtonTogglePanel } from './ButtonTogglePanel';
import { LaGaufre } from './LaGaufre';
import { Title } from './Title';

export const Header = () => {
  const { t } = useTranslation();
  const theme = useCunninghamTheme();
  const { isDesktop } = useResponsiveStore();

  const spacings = theme.spacingsTokens();
  const colors = theme.colorsTokens();

  return (
    <Box
      as="header"
      $css={css`
        position: fixed;
        top: 0;
        left: 0;
        right: 0;
        z-index: 1000;
        flex-direction: row;
        align-items: center;
        justify-content: space-between;
        height: ${HEADER_HEIGHT}px;
        padding: 0 ${spacings['base']};
        background-color: ${colors['greyscale-000']};
        border-bottom: 1px solid ${colors['greyscale-200']};
      `}
    >
      {!isDesktop && <ButtonTogglePanel />}
      <StyledLink href="/">
        <Box
          $align="center"
          $gap={spacings['3xs']}
          $direction="row"
          $position="relative"
          $height="fit-content"
          $margin={{ top: 'auto' }}
        >
<<<<<<< HEAD
          <Image priority src={IconDocs} alt="" width={25} />
=======
          <IconDocs aria-label={t('Docs Logo')} width={25} />
>>>>>>> 296dbb79
          <Title />
        </Box>
      </StyledLink>
      {!isDesktop ? (
        <Box $direction="row" $gap={spacings['sm']}>
          <LaGaufre />
        </Box>
      ) : (
        <Box $align="center" $gap={spacings['sm']} $direction="row">
          <ButtonLogin />
          <LanguagePicker />
          <LaGaufre />
        </Box>
      )}
    </Box>
  );
};<|MERGE_RESOLUTION|>--- conflicted
+++ resolved
@@ -50,11 +50,7 @@
           $height="fit-content"
           $margin={{ top: 'auto' }}
         >
-<<<<<<< HEAD
-          <Image priority src={IconDocs} alt="" width={25} />
-=======
           <IconDocs aria-label={t('Docs Logo')} width={25} />
->>>>>>> 296dbb79
           <Title />
         </Box>
       </StyledLink>
